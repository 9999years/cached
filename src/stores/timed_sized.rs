--- conflicted
+++ resolved
@@ -353,7 +353,6 @@
     }
 
     #[test]
-<<<<<<< HEAD
     fn timed_cache_refresh() {
         let mut c = TimedSizedCache::with_size_and_lifespan_and_refresh(2, 2, true);
         assert!(c.refresh());
@@ -375,12 +374,13 @@
         sleep(Duration::new(1, 0));
         assert_eq!(c.cache_get(&1), Some(&100));
         assert_eq!(c.cache_get(&2), None);
-=======
+    }
+
+    #[test]
     fn try_new() {
         let c: std::io::Result<TimedSizedCache<i32, i32>> =
             TimedSizedCache::try_with_size_and_lifespan(0, 2);
         assert_eq!(c.unwrap_err().raw_os_error(), Some(22));
->>>>>>> f6f8bd54
     }
 
     #[test]
